// Copyright 2022 Google LLC
//
// Licensed under the Apache License, Version 2.0 (the "License");
// you may not use this file except in compliance with the License.
// You may obtain a copy of the License at
//
//     http://www.apache.org/licenses/LICENSE-2.0
//
// Unless required by applicable law or agreed to in writing, software
// distributed under the License is distributed on an "AS IS" BASIS,
// WITHOUT WARRANTIES OR CONDITIONS OF ANY KIND, either express or implied.
// See the License for the specific language governing permissions and
// limitations under the License.

#![feature(try_blocks)]

use std::cmp::Reverse;
use std::collections::BinaryHeap;
use std::ffi::OsString;
use std::sync::{Arc, Mutex};
use std::time::Duration;

use anyhow::{bail, ensure, Context, Result};
use clap::Parser;
use probe_rs::config::TargetSelector;
use probe_rs::{flashing, Permissions, Session};
use rustc_demangle::demangle;
use tokio::process::Command;
use tokio::sync::OnceCell;
use wasefire_cli_tools::error::root_cause_is;
use wasefire_cli_tools::{action, cmd, fs};

mod changelog;
mod footprint;
mod lazy;
mod textreview;

#[derive(Parser)]
struct Flags {
    #[clap(flatten)]
    options: MainOptions,

    #[clap(subcommand)]
    command: MainCommand,
}

#[test]
fn flags() {
    <Flags as clap::CommandFactory>::command().debug_assert();
}

#[derive(clap::Args)]
struct MainOptions {
    /// Compiles without debugging support.
    #[clap(long)]
    release: bool,

    /// Links the applet as a static library to the platform.
    ///
    /// Requires the `runner` subcommand or the `--native-target` option.
    ///
    /// This option improves performance and footprint but removes the security guarantees provided
    /// by sandboxing the applet using WebAssembly.
    #[clap(long)]
    native: bool,

    /// Specifies the native target triple.
    ///
    /// Must match the runner target if both are provided. This implies `--native`.
    #[clap(long)]
    native_target: Option<String>,

    /// Prints basic size information.
    #[clap(long)]
    size: bool,

    /// Updates footprint.toml with the measured footprint for the provided key.
    ///
    /// The key is a space-separated list of strings.
    #[clap(long)]
    footprint: Option<String>,
}

#[derive(clap::Subcommand)]
enum MainCommand {
    /// Compiles an applet.
    Applet(Applet),

    /// Compiles a runner.
    Runner(Runner),

    /// Waits for an applet to exit.
    WaitApplet(Wait),

    /// Waits for a platform to be ready.
    WaitPlatform(Wait),

    /// Appends a comparison between footprint-base.toml and footprint-pull_request.toml.
    ///
    /// If any file is missing, it is assumed to have no measurements.
    Footprint {
        /// The markdown table is written to this file.
        output: String,
    },

    /// Ensures review can be done in printed form.
    Textreview,

    /// Performs a changelog operation.
    Changelog(Changelog),
}

#[derive(clap::Args)]
struct Applet {
    #[clap(flatten)]
    options: AppletOptions,

    #[clap(subcommand)]
    command: Option<AppletCommand>,
}

#[derive(Default, clap::Args)]
struct AppletOptions {
    /// Applet language.
    lang: String,

    /// Applet name or path (if starts with dot or slash).
    name: String,

    /// Cargo profile.
    #[clap(long)]
    profile: Option<String>,

    /// Cargo features.
    #[clap(long)]
    features: Vec<String>,

    /// Optimization level.
    #[clap(long, short = 'O')]
    opt_level: Option<action::OptLevel>,

    /// Stack size.
    #[clap(long, default_value = "16384")]
    stack_size: usize,
}

#[derive(clap::Subcommand)]
enum AppletCommand {
    /// Compiles a runner with the applet.
    Runner(Runner),

    /// Installs the applet on a platform.
    Install {
        #[command(flatten)]
        options: action::ConnectionOptions,
        #[command(flatten)]
        action: action::Transfer,
        #[command(subcommand)]
        command: Option<AppletInstallCommand>,
    },
}

#[derive(clap::Subcommand)]
enum AppletInstallCommand {
    /// Waits until the applet exits.
    #[group(id = "AppletInstallCommand::Wait")]
    Wait {
        #[command(flatten)]
        action: action::AppletExitStatus,
    },
}

#[derive(clap::Args)]
struct Runner {
    #[clap(flatten)]
    options: RunnerOptions,

    #[clap(subcommand)]
    command: Option<RunnerCommand>,
}

#[derive(Default, clap::Args)]
struct RunnerOptions {
    /// Runner name.
    name: String,

    /// Platform version.
    ///
    /// How the version string is interpreted is up to the runner. For Nordic, it must be a u32
    /// smaller than u32::MAX. For the host, it must be an hexadecimal byte sequence.
    #[clap(long)]
    version: Option<String>,

    /// Cargo no-default-features.
    #[clap(long)]
    no_default_features: bool,

    /// Cargo features.
    #[clap(long)]
    features: Vec<String>,

    /// Runner arguments.
    #[clap(long)]
    arg: Vec<String>,

    /// Optimization level (0, 1, 2, 3, s, z).
    #[clap(long, short = 'O')]
    opt_level: Option<action::OptLevel>,

    /// Prints the command lines to use GDB.
    #[clap(long)]
    gdb: bool,

    /// Defmt log filter.
    #[clap(long)]
    log: Option<String>,

    /// Creates a web interface for the host runner.
    #[clap(long)]
    web: bool,

    /// Host to start the webserver.
    #[clap(long)]
    web_host: Option<String>,

    /// Port to start the webserver.
    #[clap(long)]
    web_port: Option<u16>,

    /// Measures bloat after building.
    // TODO: Make this a subcommand taking additional options for cargo bloat.
    #[clap(long)]
    measure_bloat: bool,

    /// Show the (top N) stack sizes of the firmware.
    #[clap(long)]
    stack_sizes: Option<Option<usize>>,

    /// Allocates <MEMORY_PAGE_COUNT> pages for the WASM module.
    ///
    /// Supported values are numbers between 0 and 9 inclusive, i.e. single digit. The default when
    /// missing is 1 page.
    #[clap(long)]
    memory_page_count: Option<usize>,
}

<<<<<<< HEAD
#[derive(clap::Args)]
struct Changelog {
    #[clap(subcommand)]
    command: ChangelogCommand,
}

#[derive(clap::Subcommand)]
enum ChangelogCommand {
    /// Validates all CHANGELOG.md files.
    Ci,

    /// Records a change to a crate.
    Change {
        /// Path to the crate that changed (e.g. `crates/board`).
        path: String,

        /// Semver scope of the change.
        scope: changelog::ReleaseType,

        /// One-line description of the change.
        description: String,
    },
=======
#[derive(clap::Subcommand)]
enum RunnerCommand {
    /// Flashes the runner.
    Flash(Flash),

    /// Produces target/wasefire/platform_{side}.bin files instead of flashing.
    Bundle,
}

#[derive(clap::Args)]
struct Flash {
    /// Resets the flash before running.
    #[clap(long)]
    reset_flash: bool,

    /// Additional flags for `probe-rs run`.
    #[clap(long)]
    probe_rs: Vec<String>,
}

#[derive(clap::Args)]
struct Wait {
    #[command(flatten)]
    options: action::ConnectionOptions,
>>>>>>> 909ec3c1
}

impl Flags {
    async fn execute(self) -> Result<()> {
        match self.command {
<<<<<<< HEAD
            MainCommand::Applet(applet) => applet.execute(&self.options),
            MainCommand::Runner(runner) => runner.execute(&self.options),
            MainCommand::Footprint { output } => footprint::compare(&output),
            MainCommand::Textreview => textreview::execute(),
            MainCommand::Changelog(subcommand) => match subcommand.command {
                ChangelogCommand::Ci => changelog::execute_ci(),
                ChangelogCommand::Change { path, scope, description } => {
                    changelog::execute_change(&path, &scope, &description)
                }
            },
=======
            MainCommand::Applet(applet) => applet.execute(&self.options).await,
            MainCommand::Runner(runner) => runner.execute(&self.options).await,
            MainCommand::WaitApplet(wait) => wait.execute(true).await,
            MainCommand::WaitPlatform(wait) => wait.execute(false).await,
            MainCommand::Footprint { output } => footprint::compare(&output).await,
            MainCommand::Textreview => textreview::execute().await,
>>>>>>> 909ec3c1
        }
    }
}

impl MainOptions {
    fn is_native(&self) -> bool {
        self.native || self.native_target.is_some()
    }
}

impl Applet {
    async fn execute(self, main: &MainOptions) -> Result<()> {
        self.options.execute(main, &self.command).await?;
        if let Some(command) = self.command {
            command.execute(main).await?;
        }
        Ok(())
    }
}

impl AppletOptions {
    async fn execute(self, main: &MainOptions, command: &Option<AppletCommand>) -> Result<()> {
        if !main.is_native() {
            ensure_command(&["wasm-strip"]).await?;
            ensure_command(&["wasm-opt"]).await?;
        }
        match self.lang.as_str() {
            "rust" => self.execute_rust(main, command).await,
            "assemblyscript" => self.execute_assemblyscript(main).await,
            x => bail!("unsupported language {x}"),
        }
    }

    async fn execute_rust(self, main: &MainOptions, command: &Option<AppletCommand>) -> Result<()> {
        let dir = if self.name.starts_with(['.', '/']) {
            self.name.clone()
        } else {
            format!("examples/{}/{}", self.lang, self.name)
        };
        ensure!(fs::exists(&dir).await, "{dir} does not exist");
        let native = match (main.native, &main.native_target, command) {
            (_, Some(target), command) => {
                if let Some(AppletCommand::Runner(x)) = command {
                    ensure!(
                        target == x.options.target().await,
                        "--native-target must match runner"
                    );
                }
                Some(target.as_str())
            }
            (true, None, Some(AppletCommand::Runner(x))) => Some(x.options.target().await),
            (true, None, _) => bail!("--native requires runner"),
            (false, _, _) => None,
        };
        let mut action = action::RustAppletBuild {
            prod: main.release,
            native: native.map(|x| x.to_string()),
            profile: self.profile.clone(),
            opt_level: self.opt_level,
            stack_size: self.stack_size,
            ..action::RustAppletBuild::parse_from::<_, OsString>([])
        };
        for features in &self.features {
            action.cargo.push(format!("--features={features}"));
        }
        action.run(dir).await?;
        if !main.size && main.footprint.is_none() {
            return Ok(());
        }
        let size = match native {
            Some(_) => footprint::rust_size("target/wasefire/libapplet.a").await?,
            None => fs::metadata("target/wasefire/applet.wasm").await?.len() as usize,
        };
        if main.size {
            println!("Size: {size}");
        }
        if let Some(key) = &main.footprint {
            footprint::update_applet(key, size).await?;
        }
        Ok(())
    }

    async fn execute_assemblyscript(&self, main: &MainOptions) -> Result<()> {
        ensure!(!main.is_native(), "native applets are not supported for assemblyscript");
        let dir = format!("examples/{}", self.lang);
        ensure_assemblyscript().await?;
        let mut asc = Command::new("./node_modules/.bin/asc");
        asc.args(["-o", "../../target/wasefire/applet.wasm"]);
        match self.opt_level {
            Some(level) => drop(asc.arg(format!("-O{level}"))),
            None => drop(asc.arg("-O")),
        }
        asc.args(["--lowMemoryLimit", "--stackSize", &format!("{}", self.stack_size)]);
        asc.args(["--use", &format!("abort={}/main/abort", self.name)]);
        if main.release {
            asc.arg("--noAssert");
        } else {
            asc.arg("--debug");
        }
        asc.arg(format!("{}/main.ts", self.name));
        asc.current_dir(dir);
        cmd::execute(&mut asc).await?;
        action::optimize_wasm("target/wasefire/applet.wasm", self.opt_level).await?;
        Ok(())
    }
}

impl AppletCommand {
    async fn execute(self, main: &MainOptions) -> Result<()> {
        match self {
            AppletCommand::Runner(runner) => runner.execute(main).await,
            AppletCommand::Install { options, action, command } => {
                let applet = "target/wasefire/applet.wasm".into();
                let action = action::AppletInstall { applet, transfer: action };
                let mut connection = options.connect().await?;
                action.run(&mut connection).await?;
                match command {
                    None => Ok(()),
                    Some(AppletInstallCommand::Wait { mut action }) => {
                        action.wait.ensure_wait();
                        action.ensure_exit();
                        action.run(&mut connection).await
                    }
                }
            }
        }
    }
}

impl Runner {
    async fn execute(&self, main: &MainOptions) -> Result<()> {
        self.options.execute(main, 0, &self.command).await?;
        Ok(())
    }
}

impl RunnerOptions {
    async fn execute(
        &self, main: &MainOptions, step: usize, cmd: &Option<RunnerCommand>,
    ) -> Result<()> {
        let flash = match cmd {
            Some(RunnerCommand::Flash(x)) => Some(x),
            Some(RunnerCommand::Bundle) => None,
            None => None,
        };
        let mut cargo = Command::new("cargo");
        let mut rustflags = Vec::new();
        let mut features = self.features.clone();
        if flash.is_some() && self.name == "host" {
            cargo.arg("run");
        } else {
            cargo.arg("build");
        }
        cargo.arg("--release");
        cargo.arg(format!("--target={}", self.target().await));
        let (side, max_step) = match self.name.as_str() {
            "nordic" => (Some(step), 1),
            "host" => (None, 0),
            _ => unimplemented!(),
        };
        let side = match side {
            None => "",
            Some(0) => "_a",
            Some(1) => "_b",
            _ => unimplemented!(),
        };
        if self.name == "host" {
            if let Some(version) = &self.version {
                cargo.env("WASEFIRE_HOST_VERSION", version);
            };
        }
        if self.name == "nordic" {
            rustflags.push(format!("-C link-arg=--defsym=RUNNER_SIDE={step}"));
            let version = match &self.version {
                Some(x) => x.parse()?,
                None => 0,
            };
            ensure!(version < u32::MAX, "--version must be smaller than u32::MAX");
            rustflags.push(format!("-C link-arg=--defsym=RUNNER_VERSION={version}"));
            rustflags.push("-C link-arg=-Tlink.x".to_string());
            if main.release {
                cargo.arg("-Zbuild-std=core,alloc");
                let mut features = "-Zbuild-std-features=panic_immediate_abort".to_string();
                if self.opt_level.map_or(false, action::OptLevel::optimize_for_size) {
                    features.push_str(",optimize_for_size");
                }
                cargo.arg(features);
                cargo.arg("--config=profile.release.codegen-units=1");
                cargo.arg("--config=profile.release.lto=true");
            } else {
                cargo.arg("--config=profile.release.debug=2");
                rustflags.push("-C link-arg=-Tdefmt.x".to_string());
            }
        }
        if let Some(level) = self.opt_level {
            cargo.arg(format!("--config=profile.release.opt-level={level}"));
        }
        if main.release {
            features.push("release".to_string());
        } else {
            features.push("debug".to_string());
        }
        if self.no_default_features {
            cargo.arg("--no-default-features");
        }
        if let Some(log) = &self.log {
            cargo.env(self.log_env(), log);
        }
        let web = self.web || self.web_host.is_some() || self.web_port.is_some();
        if self.name == "host" && web {
            features.push("web".to_string());
        }
        if self.stack_sizes.is_some() {
            rustflags.push("-Z emit-stack-sizes".to_string());
            rustflags.push("-C link-arg=-Tstack-sizes.x".to_string());
        }
        if main.native {
            features.push("native".to_string());
        } else {
            features.push("wasm".to_string());
        }
        if !features.is_empty() {
            cargo.arg(format!("--features={}", features.join(",")));
        }
        if let Some(n) = self.memory_page_count {
            ensure!((0 ..= 9).contains(&n), "--memory-page-count supports single digit only");
            cargo.env("WASEFIRE_MEMORY_PAGE_COUNT", format!("{n}"));
        }
        if !rustflags.is_empty() {
            cargo.env("RUSTFLAGS", rustflags.join(" "));
        }
        cargo.current_dir(format!("crates/runner-{}", self.name));
        if flash.is_some() && self.name == "host" {
            if flash.unwrap().reset_flash {
                for file in ["applet.bin", "storage.bin"] {
                    let path = format!("target/wasefire/{file}");
                    if fs::exists(&path).await {
                        fs::remove_file(&path).await?;
                    }
                }
            }
            cargo.arg("--");
            if let Some(host) = &self.web_host {
                cargo.arg(format!("--web-host={host}"));
            }
            if let Some(port) = &self.web_port {
                cargo.arg(format!("--web-port={port}"));
            }
            if std::env::var_os("CODESPACES").is_some() {
                log::warn!("Assuming runner --arg=--protocol=unix when running in a codespace.");
                cargo.arg("--protocol=unix");
            }
            cargo.args(&self.arg);
            cmd::replace(cargo);
        } else {
            cmd::execute(&mut cargo).await?;
        }
        if self.measure_bloat {
            ensure_command(&["cargo", "bloat"]).await?;
            let mut bloat = wrap_command().await?;
            bloat.arg(cargo.as_std().get_program());
            if let Some(dir) = cargo.as_std().get_current_dir() {
                bloat.current_dir(dir);
            }
            for (key, val) in cargo.as_std().get_envs() {
                match val {
                    None => bloat.env_remove(key),
                    Some(val) => bloat.env(key, val),
                };
            }
            for arg in cargo.as_std().get_args() {
                if arg == "build" {
                    bloat.arg("bloat");
                } else {
                    bloat.arg(arg);
                }
            }
            bloat.args(["--crates", "--split-std"]);
            cmd::execute(&mut bloat).await?;
        }
        let elf = self.board_target().await;
        if main.size {
            let mut size = wrap_command().await?;
            size.arg("rust-size");
            size.arg(&elf);
            cmd::execute(&mut size).await?;
        }
        if let Some(key) = &main.footprint {
            footprint::update_runner(key, footprint::rust_size(&elf).await?).await?;
        }
        if let Some(stack_sizes) = self.stack_sizes {
            let elf = fs::read(&elf).await?;
            let symbols = stack_sizes::analyze_executable(&elf)?;
            assert!(symbols.have_32_bit_addresses);
            assert!(symbols.undefined.is_empty());
            let max_stack_sizes = stack_sizes.unwrap_or(10);
            let mut top_stack_sizes = BinaryHeap::new();
            for (address, symbol) in symbols.defined {
                let stack = match symbol.stack() {
                    None => continue,
                    Some(x) => x,
                };
                // Multiple symbols can have the same address. Just use the first name.
                let name = *symbol.names().first().context("missing symbol")?;
                top_stack_sizes.push((Reverse(stack), address, name));
                if top_stack_sizes.len() > max_stack_sizes {
                    top_stack_sizes.pop();
                }
            }
            while let Some((Reverse(stack), address, name)) = top_stack_sizes.pop() {
                println!("{:#010x}\t{}\t{}", address, stack, demangle(name));
            }
        }
        if matches!(cmd, Some(RunnerCommand::Bundle)) {
            let mut objcopy = wrap_command().await?;
            objcopy.args(["rust-objcopy", "-O", "binary", &elf]);
            objcopy.arg(format!("target/wasefire/platform{side}.bin"));
            cmd::execute(&mut objcopy).await?;
            if step < max_step {
                return Box::pin(self.execute(main, step + 1, cmd)).await;
            }
            return Ok(());
        }
        let flash = match flash {
            Some(x) => x,
            None => return Ok(()),
        };
        let chip = match self.name.as_str() {
            "nordic" => "nRF52840_xxAA",
            "host" => unreachable!(),
            _ => unimplemented!(),
        };
        let session = Arc::new(Mutex::new(lazy::Lazy::new(|| {
            Ok(Session::auto_attach(
                TargetSelector::Unspecified(chip.to_string()),
                Permissions::default(),
            )?)
        })));
        if flash.reset_flash {
            println!("Erasing the flash.");
            // Keep those values in sync with crates/runner-nordic/memory.x.
            tokio::task::spawn_blocking({
                let session = session.clone();
                move || {
                    let mut session = session.lock().unwrap();
                    anyhow::Ok(flashing::erase_all(session.get()?, None)?)
                }
            })
            .await??;
        }
        if self.name == "nordic" {
            let mut cargo = Command::new("cargo");
            cargo.current_dir("crates/runner-nordic/crates/bootloader");
            cargo.args(["build", "--release", "--target=thumbv7em-none-eabi"]);
            cargo.args(["-Zbuild-std=core", "-Zbuild-std-features=panic_immediate_abort"]);
            cmd::execute(&mut cargo).await?;
            tokio::task::spawn_blocking(move || {
                anyhow::Ok(flashing::download_file(
                    session.lock().unwrap().get()?,
                    "target/thumbv7em-none-eabi/release/bootloader",
                    flashing::Format::Elf,
                )?)
            })
            .await??;
        }
        if self.gdb {
            println!("Use the following 2 commands in different terminals:");
            println!("JLinkGDBServer -device {chip} -if swd -speed 4000 -port 2331");
            println!("gdb-multiarch -ex 'file {elf}' -ex 'target remote localhost:2331'");
        }
        let mut probe_rs = wrap_command().await?;
        probe_rs.args(["probe-rs", "run"]);
        probe_rs.arg(format!("--chip={chip}"));
        probe_rs.args(&flash.probe_rs);
        probe_rs.arg(elf);
        println!("Replace `run` with `attach` in the following command to rerun:");
        cmd::replace(probe_rs);
    }

    async fn target(&self) -> &'static str {
        // Each time we specify RUSTFLAGS, we want to specify --target. This is because if --target
        // is not specified then RUSTFLAGS applies to all compiler invocations (including build
        // scripts and proc macros). This leads to recompilation when RUSTFLAGS changes. See
        // https://github.com/rust-lang/cargo/issues/8716.
        static HOST_TARGET: OnceCell<String> = OnceCell::const_new();
        match self.name.as_str() {
            "nordic" => "thumbv7em-none-eabi",
            "host" => {
                HOST_TARGET
                    .get_or_init(|| async {
                        let mut sh = Command::new("sh");
                        sh.args(["-c", "rustc -vV | sed -n 's/^host: //p'"]);
                        cmd::output_line(&mut sh).await.unwrap()
                    })
                    .await
            }
            _ => unimplemented!(),
        }
    }

    fn log_env(&self) -> &'static str {
        match self.name.as_str() {
            "nordic" => "DEFMT_LOG",
            "host" => "RUST_LOG",
            _ => unimplemented!(),
        }
    }

    async fn board_target(&self) -> String {
        format!("target/{}/release/runner-{}", self.target().await, self.name)
    }
}

impl Wait {
    async fn execute(&self, applet: bool) -> Result<()> {
        let period = Duration::from_millis(300);
        loop {
            tokio::time::sleep(period).await;
            let mut action = action::AppletExitStatus::parse_from::<_, OsString>([]);
            action.wait.set_period(period);
            if applet {
                action.ensure_exit();
            }
            let mut connection = match self.options.connect().await {
                Ok(x) => x,
                Err(_) => continue,
            };
            let error = match action.run(&mut connection).await {
                Err(x) => x,
                Ok(_) => continue,
            };
            use wasefire_error::{Code, Error};
            if root_cause_is::<Error>(&error, |&x| x == Error::user(Code::NotFound)) {
                break Ok(());
            }
        }
    }
}

async fn ensure_command(cmd: &[&str]) -> Result<()> {
    let mut wrapper = Command::new("./scripts/wrapper.sh");
    wrapper.args(cmd);
    wrapper.env("WASEFIRE_WRAPPER_EXEC", "n");
    cmd::execute(&mut wrapper).await
}

async fn wrap_command() -> Result<Command> {
    Ok(Command::new(fs::canonicalize("./scripts/wrapper.sh").await?))
}

async fn ensure_assemblyscript() -> Result<()> {
    const ASC_VERSION: &str = "0.27.29"; // scripts/upgrade.sh relies on this name
    const BIN: &str = "examples/assemblyscript/node_modules/.bin/asc";
    const JSON: &str = "examples/assemblyscript/node_modules/assemblyscript/package.json";
    if fs::exists(BIN).await && fs::exists(JSON).await {
        let mut sed = Command::new("sed");
        sed.args(["-n", r#"s/^  "version": "\(.*\)",$/\1/p"#, JSON]);
        if cmd::output_line(&mut sed).await? == ASC_VERSION {
            return Ok(());
        }
    }
    ensure_command(&["npm"]).await?;
    let mut npm = wrap_command().await?;
    npm.args(["npm", "install", "--no-save"]);
    npm.arg(format!("assemblyscript@{ASC_VERSION}"));
    npm.current_dir("examples/assemblyscript");
    cmd::execute(&mut npm).await
}

#[tokio::main]
async fn main() -> Result<()> {
    env_logger::init_from_env(env_logger::Env::new().default_filter_or("warn"));
    Flags::parse().execute().await?;
    Ok(())
}<|MERGE_RESOLUTION|>--- conflicted
+++ resolved
@@ -244,7 +244,32 @@
     memory_page_count: Option<usize>,
 }
 
-<<<<<<< HEAD
+#[derive(clap::Subcommand)]
+enum RunnerCommand {
+    /// Flashes the runner.
+    Flash(Flash),
+
+    /// Produces target/wasefire/platform_{side}.bin files instead of flashing.
+    Bundle,
+}
+
+#[derive(clap::Args)]
+struct Flash {
+    /// Resets the flash before running.
+    #[clap(long)]
+    reset_flash: bool,
+
+    /// Additional flags for `probe-rs run`.
+    #[clap(long)]
+    probe_rs: Vec<String>,
+}
+
+#[derive(clap::Args)]
+struct Wait {
+    #[command(flatten)]
+    options: action::ConnectionOptions,
+}
+
 #[derive(clap::Args)]
 struct Changelog {
     #[clap(subcommand)]
@@ -267,56 +292,23 @@
         /// One-line description of the change.
         description: String,
     },
-=======
-#[derive(clap::Subcommand)]
-enum RunnerCommand {
-    /// Flashes the runner.
-    Flash(Flash),
-
-    /// Produces target/wasefire/platform_{side}.bin files instead of flashing.
-    Bundle,
-}
-
-#[derive(clap::Args)]
-struct Flash {
-    /// Resets the flash before running.
-    #[clap(long)]
-    reset_flash: bool,
-
-    /// Additional flags for `probe-rs run`.
-    #[clap(long)]
-    probe_rs: Vec<String>,
-}
-
-#[derive(clap::Args)]
-struct Wait {
-    #[command(flatten)]
-    options: action::ConnectionOptions,
->>>>>>> 909ec3c1
 }
 
 impl Flags {
     async fn execute(self) -> Result<()> {
         match self.command {
-<<<<<<< HEAD
-            MainCommand::Applet(applet) => applet.execute(&self.options),
-            MainCommand::Runner(runner) => runner.execute(&self.options),
-            MainCommand::Footprint { output } => footprint::compare(&output),
-            MainCommand::Textreview => textreview::execute(),
-            MainCommand::Changelog(subcommand) => match subcommand.command {
-                ChangelogCommand::Ci => changelog::execute_ci(),
-                ChangelogCommand::Change { path, scope, description } => {
-                    changelog::execute_change(&path, &scope, &description)
-                }
-            },
-=======
             MainCommand::Applet(applet) => applet.execute(&self.options).await,
             MainCommand::Runner(runner) => runner.execute(&self.options).await,
             MainCommand::WaitApplet(wait) => wait.execute(true).await,
             MainCommand::WaitPlatform(wait) => wait.execute(false).await,
             MainCommand::Footprint { output } => footprint::compare(&output).await,
             MainCommand::Textreview => textreview::execute().await,
->>>>>>> 909ec3c1
+            MainCommand::Changelog(subcommand) => match subcommand.command {
+                ChangelogCommand::Ci => changelog::execute_ci().await,
+                ChangelogCommand::Change { path, scope, description } => {
+                    changelog::execute_change(&path, &scope, &description).await
+                }
+            },
         }
     }
 }
